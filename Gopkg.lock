# This file is autogenerated, do not edit; changes may be undone by the next 'dep ensure'.


[[projects]]
  digest = "1:a2682518d905d662d984ef9959984ef87cecb777d379bfa9d9fe40e78069b3e4"
  name = "github.com/PuerkitoBio/purell"
  packages = ["."]
  pruneopts = "UT"
  revision = "44968752391892e1b0d0b821ee79e9a85fa13049"
  version = "v1.1.1"

[[projects]]
  branch = "master"
  digest = "1:c739832d67eb1e9cc478a19cc1a1ccd78df0397bf8a32978b759152e205f644b"
  name = "github.com/PuerkitoBio/urlesc"
  packages = ["."]
  pruneopts = "UT"
  revision = "de5bf2ad457846296e2031421a34e2568e304e35"

[[projects]]
  digest = "1:e15b0065da1011473634ffa0dda17731ea1d5f6fb8bb87905216d95fa29eaec0"
  name = "github.com/emicklei/go-restful"
  packages = [
    ".",
    "log",
  ]
  pruneopts = "UT"
  revision = "99f05a26a0a1c71e664ebe6a76d29b2c80333056"
  version = "v2.11.1"

[[projects]]
  digest = "1:c45cef8e0074ea2f8176a051df38553ba997a3616f1ec2d35222b1cf9864881e"
  name = "github.com/ghodss/yaml"
  packages = ["."]
  pruneopts = "UT"
  revision = "73d445a93680fa1a78ae23a5839bad48f32ba1ee"

[[projects]]
  digest = "1:ed15647db08b6d63666bf9755d337725960c302bbfa5e23754b4b915a4797e42"
  name = "github.com/go-openapi/jsonpointer"
  packages = ["."]
  pruneopts = "UT"
  revision = "ed123515f087412cd7ef02e49b0b0a5e6a79a360"
  version = "v0.19.3"

[[projects]]
  digest = "1:451fe53c19443c6941be5d4295edc973a3eb16baccb940efee94284024be03b0"
  name = "github.com/go-openapi/jsonreference"
  packages = ["."]
  pruneopts = "UT"
  revision = "82f31475a8f7a12bc26962f6e26ceade8ea6f66a"
  version = "v0.19.3"

[[projects]]
  digest = "1:55d1c09fc8b3320b6842565249a9e4d0f363bead6f9b8be05c3b47f2c4264eda"
  name = "github.com/go-openapi/spec"
  packages = ["."]
  pruneopts = "UT"
  revision = "8557d72e4f077c2dbe1e48df09e596b6fb9b7991"
  version = "v0.19.4"

[[projects]]
  digest = "1:43d0f99f53acce97119181dcd592321084690c2d462c57680ccb4472ae084949"
  name = "github.com/go-openapi/swag"
  packages = ["."]
  pruneopts = "UT"
  revision = "c3d0f7896d589f3babb99eea24bbc7de98108e72"
  version = "v0.19.5"

[[projects]]
  digest = "1:7b9d9b866ab20f5d6b9efb59b2c45c55d6f73fbb8e69147e536fc2b3c6e17f96"
  name = "github.com/gogo/protobuf"
  packages = [
    "proto",
    "sortkeys",
  ]
  pruneopts = "UT"
  revision = "65acae22fc9d"

[[projects]]
  digest = "1:2edd2416f89b4e841df0e4a78802ce14d2bc7ad79eba1a45986e39f0f8cb7d87"
  name = "github.com/golang/glog"
  packages = ["."]
  pruneopts = "UT"
  revision = "44145f04b68cf362d9c4df2182967c2275eaefed"

[[projects]]
  digest = "1:4c0989ca0bcd10799064318923b9bc2db6b4d6338dd75f3f2d86c3511aaaf5cf"
  name = "github.com/golang/protobuf"
  packages = [
    "proto",
    "ptypes",
    "ptypes/any",
    "ptypes/duration",
    "ptypes/timestamp",
  ]
  pruneopts = "UT"
  revision = "aa810b61a9c79d51363740d207bb46cf8e620ed5"
  version = "v1.2.0"

[[projects]]
  digest = "1:0bfbe13936953a98ae3cfe8ed6670d396ad81edf069a806d2f6515d7bb6950df"
  name = "github.com/google/btree"
  packages = ["."]
  pruneopts = "UT"
  revision = "4030bb1f1f0c35b30ca7009e9ebd06849dd45306"
  version = "v1.0.0"

[[projects]]
  digest = "1:41bfd4219241b7f7d6e6fdb13fc712576f1337e68e6b895136283b76928fdd66"
  name = "github.com/google/gofuzz"
  packages = ["."]
  pruneopts = "UT"
  revision = "44d81051d367757e1c7c6a5a86423ece9afcf63c"

[[projects]]
  digest = "1:75eb87381d25cc75212f52358df9c3a2719584eaa9685cd510ce28699122f39d"
  name = "github.com/googleapis/gnostic"
  packages = [
    "OpenAPIv2",
    "compiler",
    "extensions",
  ]
  pruneopts = "UT"
  revision = "0c5108395e2d"

[[projects]]
  branch = "master"
  digest = "1:5fc0e23b254a1bd7d8d2d42fa093ba33471d08f52fe04afd3713adabb5888dc3"
  name = "github.com/gregjones/httpcache"
  packages = [
    ".",
    "diskcache",
  ]
  pruneopts = "UT"
  revision = "901d90724c7919163f472a9812253fb26761123d"

[[projects]]
  branch = "master"
  digest = "1:59392ed8afb901aab4287d4894df8191722e34f3957716f4350c8c133ce99046"
  name = "github.com/hpcloud/tail"
  packages = [
    ".",
    "ratelimiter",
    "util",
    "watch",
    "winfile",
  ]
  pruneopts = "UT"
  revision = "a1dbeea552b7c8df4b542c66073e393de198a800"

[[projects]]
  digest = "1:3e260afa138eab6492b531a3b3d10ab4cb70512d423faa78b8949dec76e66a21"
  name = "github.com/imdario/mergo"
  packages = ["."]
  pruneopts = "UT"
  revision = "9316a62528ac99aaecb4e47eadd6dc8aa6533d58"
  version = "v0.3.5"

[[projects]]
  digest = "1:f07774cd002576acbcd4bf15f722211cefb63ba51c74f179812b9eb213650648"
  name = "github.com/interconnectedcloud/qdr-operator"
  packages = [
    "pkg/apis/interconnectedcloud/v1alpha1",
    "pkg/client/clientset/versioned",
    "pkg/client/clientset/versioned/scheme",
    "pkg/client/clientset/versioned/typed/interconnectedcloud/v1alpha1",
  ]
  pruneopts = "UT"
  revision = "f866a55bebf0f32e043c1ce45f005ccd1d6b64fe"
  version = "1.1.0-beta2"

[[projects]]
  digest = "1:bb3cc4c1b21ea18cfa4e3e47440fc74d316ab25b0cf42927e8c1274917bd9891"
  name = "github.com/json-iterator/go"
  packages = ["."]
  pruneopts = "UT"
  revision = "f2b4162afba35581b6d4a50d3b8f34e33c144682"

[[projects]]
  digest = "1:927762c6729b4e72957ba3310e485ed09cf8451c5a637a52fd016a9fe09e7936"
  name = "github.com/mailru/easyjson"
  packages = [
    "buffer",
    "jlexer",
    "jwriter",
  ]
  pruneopts = "UT"
  revision = "1b2b06f5f209fea48ff5922d8bfb2b9ed5d8f00b"
  version = "v0.7.0"

[[projects]]
  digest = "1:33422d238f147d247752996a26574ac48dcf472976eda7f5134015f06bf16563"
  name = "github.com/modern-go/concurrent"
  packages = ["."]
  pruneopts = "UT"
  revision = "bacd9c7ef1dd9b15be4a9909b8ac7a4e313eec94"
  version = "1.0.3"

[[projects]]
  digest = "1:e32bdbdb7c377a07a9a46378290059822efdce5c8d96fe71940d87cb4f918855"
  name = "github.com/modern-go/reflect2"
  packages = ["."]
  pruneopts = "UT"
  revision = "4b7aa43c6742a2c18fdef89dd197aaae7dac7ccd"
  version = "1.0.1"

[[projects]]
  digest = "1:51766ddcba65b7f0eece2906249d7603970959ba0f1011b72037485044339ece"
  name = "github.com/onsi/ginkgo"
  packages = [
    ".",
    "config",
    "internal/codelocation",
    "internal/containernode",
    "internal/failer",
    "internal/leafnodes",
    "internal/remote",
    "internal/spec",
    "internal/spec_iterator",
    "internal/specrunner",
    "internal/suite",
    "internal/testingtproxy",
    "internal/writer",
    "reporters",
    "reporters/stenographer",
    "reporters/stenographer/support/go-colorable",
    "reporters/stenographer/support/go-isatty",
    "types",
  ]
  pruneopts = "UT"
  revision = "ce5d301e555bb672c693c099ba6ca5087b06c0b4"
  version = "v1.10.3"

[[projects]]
  digest = "1:7e57cd10c5424b2abf91f29354796a2468720396419585fef5a2d346c5a0f24d"
  name = "github.com/onsi/gomega"
  packages = [
    ".",
    "format",
    "internal/assertion",
    "internal/asyncassertion",
    "internal/oraclematcher",
    "internal/testingtsupport",
    "matchers",
    "matchers/support/goraph/bipartitegraph",
    "matchers/support/goraph/edge",
    "matchers/support/goraph/node",
    "matchers/support/goraph/util",
    "types",
  ]
  pruneopts = "UT"
  revision = "f9a52764bd5a0fd2d201bcca584351d03b72f8da"
  version = "v1.7.1"

[[projects]]
  digest = "1:e6deb5269daaf7ab91e3a04a1570d690a60a982d595d090882cee3ded817bb04"
  name = "github.com/openshift/api"
  packages = ["route/v1"]
  pruneopts = "UT"
  revision = "0d921e363e951d89f583292c60d013c318df64dc"
  version = "v3.9.0"

[[projects]]
  digest = "1:6b1540f37963c713da08d8463791201d8469e8c755ed66a0b54ee424b15ea401"
  name = "github.com/openshift/client-go"
  packages = [
    "route/clientset/versioned",
    "route/clientset/versioned/scheme",
    "route/clientset/versioned/typed/route/v1",
  ]
  pruneopts = "UT"
  revision = "1fa528d3be060e4c7178eb69e76d37cf7e699e3c"
  version = "v3.9.0"

[[projects]]
  digest = "1:9072181164e616e422cbfbe48ca9ac249a4d76301ca0876c9f56b937cf214a2f"
  name = "github.com/pborman/uuid"
  packages = ["."]
  pruneopts = "UT"
  revision = "ca53cad383cad2479bbba7f7a1a05797ec1386e4"

[[projects]]
  branch = "master"
  digest = "1:89da0f0574bc94cfd0ac8b59af67bf76cdd110d503df2721006b9f0492394333"
  name = "github.com/petar/GoLLRB"
  packages = ["llrb"]
  pruneopts = "UT"
  revision = "33fb24c13b99c46c93183c291836c573ac382536"

[[projects]]
  digest = "1:a8c2725121694dfbf6d552fb86fe6b46e3e7135ea05db580c28695b916162aad"
  name = "github.com/peterbourgon/diskv"
  packages = ["."]
  pruneopts = "UT"
  revision = "0be1b92a6df0e4f5cb0a5d15fb7f643d0ad93ce6"
  version = "v3.0.0"

[[projects]]
  branch = "master"
  digest = "1:61ce832e5ac83f1ad6d545124b3a34dd7648cdca35abc4dd35c7af28baa1faac"
  name = "github.com/rh-messaging/shipshape"
  packages = [
    "pkg/api/client/amqp",
    "pkg/framework",
    "pkg/framework/ginkgowrapper",
    "pkg/framework/log",
    "pkg/framework/operators",
    "pkg/framework/qdrmanagement",
    "pkg/framework/qdrmanagement/entities",
  ]
  pruneopts = "UT"
  revision = "99b481bc493c277534fca594049bd1b120a6e03f"

[[projects]]
  digest = "1:9424f440bba8f7508b69414634aef3b2b3a877e522d8a4624692412805407bb7"
  name = "github.com/spf13/pflag"
  packages = ["."]
  pruneopts = "UT"
  revision = "583c0c0531f06d5278b7d917446061adc344b5cd"
  version = "v1.0.1"

[[projects]]
  digest = "1:3f3a05ae0b95893d90b9b3b5afdb79a9b3d96e4e36e099d841ae602e4aca0da8"
  name = "golang.org/x/crypto"
  packages = ["ssh/terminal"]
  pruneopts = "UT"
  revision = "e84da0312774"

[[projects]]
  branch = "master"
  digest = "1:8782d15b31dc1db2ec69e1c58d96381925af9807846b716485d1ce34ea45bd21"
  name = "golang.org/x/net"
  packages = [
    "context",
    "context/ctxhttp",
    "html",
    "html/atom",
    "html/charset",
    "http/httpguts",
    "http2",
    "http2/hpack",
    "idna",
  ]
  pruneopts = "UT"
  revision = "daa7c04131f568e31c51927b359a2d197a357058"

[[projects]]
  digest = "1:9927d6aceb89d188e21485f42a7a254e67e6fdcf4260aba375fe18e3c300dfb4"
  name = "golang.org/x/oauth2"
  packages = [
    ".",
    "internal",
  ]
  pruneopts = "UT"
  revision = "9f3314589c9a"

[[projects]]
  branch = "master"
  digest = "1:a8d09768b9b35851f498a4ba24ef08b7a72aa29bdb1673324394443e076bb440"
  name = "golang.org/x/sys"
  packages = [
    "unix",
    "windows",
  ]
  pruneopts = "UT"
  revision = "d32e6e3b99c40f2bfaea45ea9596ed539eed1c0d"

[[projects]]
  digest = "1:0b5dc8c3581fc3ea2b80cc2e360dfb9c2d61dd0cba0d2fe247e8edd3e83f7551"
  name = "golang.org/x/text"
  packages = [
    "collate",
    "collate/build",
    "encoding",
    "encoding/charmap",
    "encoding/htmlindex",
    "encoding/internal",
    "encoding/internal/identifier",
    "encoding/japanese",
    "encoding/korean",
    "encoding/simplifiedchinese",
    "encoding/traditionalchinese",
    "encoding/unicode",
    "internal/colltab",
    "internal/gen",
    "internal/language",
    "internal/language/compact",
    "internal/tag",
    "internal/triegen",
    "internal/ucd",
    "internal/utf8internal",
    "language",
    "runes",
    "secure/bidirule",
    "transform",
    "unicode/bidi",
    "unicode/cldr",
    "unicode/norm",
    "unicode/rangetable",
    "width",
  ]
  pruneopts = "UT"
  revision = "342b2e1fbaa52c93f31447ad2c6abc048c63e475"
  version = "v0.3.2"

[[projects]]
  branch = "master"
  digest = "1:a2f668c709f9078828e99cb1768cb02e876cb81030545046a32b54b2ac2a9ea8"
  name = "golang.org/x/time"
  packages = ["rate"]
  pruneopts = "UT"
  revision = "555d28b269f0569763d25dbe1a237ae74c6bcc82"

[[projects]]
  branch = "master"
  digest = "1:179724ddf7c487d270cec09f0c29d9a096e2673c4e32b9c89a193eb85a78ce0c"
  name = "golang.org/x/tools"
  packages = [
    "go/ast/astutil",
    "go/gcexportdata",
    "go/internal/gcimporter",
    "go/internal/packagesdriver",
    "go/packages",
    "go/types/typeutil",
    "imports",
    "internal/fastwalk",
    "internal/gopathwalk",
    "internal/imports",
    "internal/module",
    "internal/semver",
    "internal/span",
  ]
  pruneopts = "UT"
  revision = "dce577ffce43b1b9bc9e92a94a8f166396079f4b"

[[projects]]
  digest = "1:e0a1881f9e0564bebdeac98c75e59f07acdde6ed3a5396e0e613eaad31194866"
  name = "google.golang.org/appengine"
  packages = [
    "internal",
    "internal/base",
    "internal/datastore",
    "internal/log",
    "internal/remote_api",
    "internal/urlfetch",
    "urlfetch",
  ]
  pruneopts = "UT"
  revision = "971852bfffca25b069c31162ae8f247a3dba083b"
  version = "v1.6.5"

[[projects]]
  digest = "1:abeb38ade3f32a92943e5be54f55ed6d6e3b6602761d74b4aab4c9dd45c18abd"
  name = "gopkg.in/fsnotify/fsnotify.v1"
  packages = ["."]
  pruneopts = "UT"
  revision = "c2828203cd70a50dcccfb2761f8b1f8ceef9a8e9"
  version = "v1.4.7"

[[projects]]
  digest = "1:ef72505cf098abdd34efeea032103377bec06abb61d8a06f002d5d296a4b1185"
  name = "gopkg.in/inf.v0"
  packages = ["."]
  pruneopts = "UT"
  revision = "3887ee99ecf07df5b447e9b00d9c0b2adaa9f3e4"
  version = "v0.9.0"

[[projects]]
  digest = "1:3c839a777de0e6da035c9de900b60cbec463b0a89351192c1ea083eaf9e0fce0"
  name = "gopkg.in/tomb.v1"
  packages = ["."]
  pruneopts = "UT"
  revision = "c131134a1947e9afd9cecfe11f4c6dff0732ae58"

[[projects]]
  digest = "1:f26a5d382387e03a40d1471dddfba85dfff9bf05352d7e42d37612677c4d3c5c"
  name = "gopkg.in/yaml.v2"
  packages = ["."]
  pruneopts = "UT"
  revision = "f90ceb4f409096b60e2e9076b38b304b8246e5fa"
  version = "v2.2.5"

[[projects]]
  digest = "1:faf52d216e0d651ee48a5ee8fb43f818a6c36bf4246282a5e30b8985da5581ff"
  name = "k8s.io/api"
  packages = [
    "admissionregistration/v1alpha1",
    "admissionregistration/v1beta1",
    "apps/v1",
    "apps/v1beta1",
    "apps/v1beta2",
    "authentication/v1",
    "authentication/v1beta1",
    "authorization/v1",
    "authorization/v1beta1",
    "autoscaling/v1",
    "autoscaling/v2beta1",
    "autoscaling/v2beta2",
    "batch/v1",
    "batch/v1beta1",
    "batch/v2alpha1",
    "certificates/v1beta1",
    "coordination/v1beta1",
    "core/v1",
    "events/v1beta1",
    "extensions/v1beta1",
    "networking/v1",
    "policy/v1beta1",
    "rbac/v1",
    "rbac/v1alpha1",
    "rbac/v1beta1",
    "scheduling/v1alpha1",
    "scheduling/v1beta1",
    "settings/v1alpha1",
    "storage/v1",
    "storage/v1alpha1",
    "storage/v1beta1",
  ]
  pruneopts = "UT"
  revision = "b503174bad5991eb66f18247f52e41c3258f6348"

[[projects]]
  digest = "1:d9e9a6062217111c1b7c548a47bd67b2b518c8da05d124dbca74e246565c76a6"
  name = "k8s.io/apiextensions-apiserver"
  packages = [
    "pkg/apis/apiextensions",
    "pkg/apis/apiextensions/v1beta1",
    "pkg/client/clientset/clientset",
    "pkg/client/clientset/clientset/scheme",
    "pkg/client/clientset/clientset/typed/apiextensions/v1beta1",
  ]
  pruneopts = "UT"
  revision = "0cd23ebeb6882bd1cdc2cb15fc7b2d72e8a86a5b"

[[projects]]
  digest = "1:1d72b2661ffdc0f1216cf865843ad47bfc98ebd3e14517ec5638d07fe07bf5a9"
  name = "k8s.io/apimachinery"
  packages = [
    "pkg/api/errors",
    "pkg/api/meta",
    "pkg/api/resource",
    "pkg/apis/meta/v1",
    "pkg/apis/meta/v1/unstructured",
    "pkg/apis/meta/v1beta1",
    "pkg/conversion",
    "pkg/conversion/queryparams",
    "pkg/fields",
    "pkg/labels",
    "pkg/runtime",
    "pkg/runtime/schema",
    "pkg/runtime/serializer",
    "pkg/runtime/serializer/json",
    "pkg/runtime/serializer/protobuf",
    "pkg/runtime/serializer/recognizer",
    "pkg/runtime/serializer/streaming",
    "pkg/runtime/serializer/versioning",
    "pkg/selection",
    "pkg/types",
    "pkg/util/clock",
    "pkg/util/errors",
    "pkg/util/framer",
    "pkg/util/intstr",
    "pkg/util/json",
    "pkg/util/naming",
    "pkg/util/net",
    "pkg/util/runtime",
    "pkg/util/sets",
    "pkg/util/uuid",
    "pkg/util/validation",
    "pkg/util/validation/field",
    "pkg/util/wait",
    "pkg/util/yaml",
    "pkg/version",
    "pkg/watch",
    "third_party/forked/golang/reflect",
  ]
  pruneopts = "UT"
  revision = "eddba98df674a16931d2d4ba75edc3a389bf633a"

[[projects]]
  digest = "1:b20a67080678c52a06baf1c6568d2abfbcb777f3f388d0fc010eff960740bf73"
  name = "k8s.io/client-go"
  packages = [
    "discovery",
    "dynamic",
    "kubernetes",
    "kubernetes/scheme",
    "kubernetes/typed/admissionregistration/v1alpha1",
    "kubernetes/typed/admissionregistration/v1beta1",
    "kubernetes/typed/apps/v1",
    "kubernetes/typed/apps/v1beta1",
    "kubernetes/typed/apps/v1beta2",
    "kubernetes/typed/authentication/v1",
    "kubernetes/typed/authentication/v1beta1",
    "kubernetes/typed/authorization/v1",
    "kubernetes/typed/authorization/v1beta1",
    "kubernetes/typed/autoscaling/v1",
    "kubernetes/typed/autoscaling/v2beta1",
    "kubernetes/typed/autoscaling/v2beta2",
    "kubernetes/typed/batch/v1",
    "kubernetes/typed/batch/v1beta1",
    "kubernetes/typed/batch/v2alpha1",
    "kubernetes/typed/certificates/v1beta1",
    "kubernetes/typed/coordination/v1beta1",
    "kubernetes/typed/core/v1",
    "kubernetes/typed/events/v1beta1",
    "kubernetes/typed/extensions/v1beta1",
    "kubernetes/typed/networking/v1",
    "kubernetes/typed/policy/v1beta1",
    "kubernetes/typed/rbac/v1",
    "kubernetes/typed/rbac/v1alpha1",
    "kubernetes/typed/rbac/v1beta1",
    "kubernetes/typed/scheduling/v1alpha1",
    "kubernetes/typed/scheduling/v1beta1",
    "kubernetes/typed/settings/v1alpha1",
    "kubernetes/typed/storage/v1",
    "kubernetes/typed/storage/v1alpha1",
    "kubernetes/typed/storage/v1beta1",
    "pkg/apis/clientauthentication",
    "pkg/apis/clientauthentication/v1alpha1",
    "pkg/apis/clientauthentication/v1beta1",
    "pkg/version",
    "plugin/pkg/client/auth/exec",
    "rest",
    "rest/watch",
    "restmapper",
    "tools/auth",
    "tools/clientcmd",
    "tools/clientcmd/api",
    "tools/clientcmd/api/latest",
    "tools/clientcmd/api/v1",
    "tools/metrics",
    "tools/reference",
    "transport",
    "util/cert",
    "util/connrotation",
    "util/flowcontrol",
    "util/homedir",
    "util/integer",
  ]
  pruneopts = "UT"
  revision = "d082d5923d3cc0bfbb066ee5fbdea3d0ca79acf8"

[[projects]]
  digest = "1:7da092f0db865971167f1fff512029643e7b23a5afb415c032d6a9615efdc917"
  name = "k8s.io/code-generator"
  packages = [
    "cmd/client-gen",
    "cmd/client-gen/args",
    "cmd/client-gen/generators",
    "cmd/client-gen/generators/fake",
    "cmd/client-gen/generators/scheme",
    "cmd/client-gen/generators/util",
    "cmd/client-gen/path",
    "cmd/client-gen/types",
    "cmd/conversion-gen",
    "cmd/conversion-gen/args",
    "cmd/conversion-gen/generators",
    "cmd/deepcopy-gen",
    "cmd/deepcopy-gen/args",
    "cmd/defaulter-gen",
    "cmd/defaulter-gen/args",
    "cmd/informer-gen",
    "cmd/informer-gen/args",
    "cmd/informer-gen/generators",
    "cmd/lister-gen",
    "cmd/lister-gen/args",
    "cmd/lister-gen/generators",
    "cmd/openapi-gen",
    "cmd/openapi-gen/args",
    "pkg/util",
  ]
  pruneopts = "UT"
  revision = "3dcf91f64f638563e5106f21f50c31fa361c918d"

[[projects]]
  branch = "master"
  digest = "1:a71b23b35bd364a34a06f47011824a60994fcc39c33348b3e48d6f9a320d82cc"
  name = "k8s.io/gengo"
  packages = [
    "args",
    "examples/deepcopy-gen/generators",
    "examples/defaulter-gen/generators",
    "examples/set-gen/sets",
    "generator",
    "namer",
    "parser",
    "types",
  ]
  pruneopts = "UT"
  revision = "e500ee069b5c8469a9e278b53cb41bd65404bfd9"

[[projects]]
  digest = "1:fd24a140b16df03386fb0d9da8a5879e3b0178f35fff6545d3101f70ff9a4f1a"
  name = "k8s.io/klog"
  packages = ["."]
  pruneopts = "UT"
  revision = "89e63fd5117f8c20208186ef85f096703a280c20"
  version = "v0.3.1"

[[projects]]
  branch = "master"
  digest = "1:31174a371d5ab35b1b0ddcd7362313a3b9e2d9daf72c7cddf2c088cb32bf4d41"
  name = "k8s.io/kube-openapi"
  packages = [
    "cmd/openapi-gen/args",
    "pkg/common",
    "pkg/generators",
    "pkg/generators/rules",
    "pkg/util/sets",
  ]
  pruneopts = "UT"
  revision = "30be4d16710ac61bce31eb28a01054596fe6a9f1"

[[projects]]
  branch = "master"
  digest = "1:b9598dca16ed8c3bb926ad8e323680b98ef65e9e9731b88bce75f96e9f5eed51"
  name = "k8s.io/utils"
  packages = ["exec"]
  pruneopts = "UT"
  revision = "2b95a09bc58df43d4032504619706b6a38293a47"

[[projects]]
  digest = "1:9b89872389bed1e6647547b868c3f9fa813f8adf098ba0984bc672e4b78ae235"
  name = "sigs.k8s.io/controller-runtime"
  packages = [
    "pkg/client",
    "pkg/client/apiutil",
    "pkg/runtime/scheme",
  ]
  pruneopts = "UT"
  revision = "c63ebda0bf4be5f0a8abd4003e4ea546032545ba"
  version = "v0.1.8"

[solve-meta]
  analyzer-name = "dep"
  analyzer-version = 1
  input-imports = [
    "github.com/interconnectedcloud/qdr-operator/pkg/apis/interconnectedcloud/v1alpha1",
    "github.com/interconnectedcloud/qdr-operator/pkg/client/clientset/versioned",
    "github.com/onsi/ginkgo",
    "github.com/onsi/ginkgo/config",
    "github.com/onsi/gomega",
<<<<<<< HEAD
    "github.com/rh-messaging/shipshape/pkg/api/client/amqp",
    "github.com/rh-messaging/shipshape/pkg/framework",
    "github.com/rh-messaging/shipshape/pkg/framework/ginkgowrapper",
    "github.com/rh-messaging/shipshape/pkg/framework/log",
    "github.com/rh-messaging/shipshape/pkg/framework/operators",
    "github.com/rh-messaging/shipshape/pkg/framework/qdrmanagement",
    "github.com/rh-messaging/shipshape/pkg/framework/qdrmanagement/entities",
=======
    "github.com/openshift/client-go/route/clientset/versioned",
>>>>>>> e79e43ff
    "k8s.io/api/apps/v1",
    "k8s.io/api/core/v1",
    "k8s.io/api/rbac/v1",
    "k8s.io/apiextensions-apiserver/pkg/apis/apiextensions/v1beta1",
    "k8s.io/apiextensions-apiserver/pkg/client/clientset/clientset",
    "k8s.io/apimachinery/pkg/api/errors",
    "k8s.io/apimachinery/pkg/apis/meta/v1",
    "k8s.io/apimachinery/pkg/apis/meta/v1/unstructured",
    "k8s.io/apimachinery/pkg/runtime",
    "k8s.io/apimachinery/pkg/runtime/schema",
    "k8s.io/apimachinery/pkg/util/uuid",
    "k8s.io/apimachinery/pkg/util/wait",
    "k8s.io/client-go/dynamic",
    "k8s.io/client-go/kubernetes",
    "k8s.io/client-go/rest",
    "k8s.io/client-go/tools/clientcmd",
    "k8s.io/client-go/tools/clientcmd/api",
    "k8s.io/code-generator/cmd/client-gen",
    "k8s.io/code-generator/cmd/conversion-gen",
    "k8s.io/code-generator/cmd/deepcopy-gen",
    "k8s.io/code-generator/cmd/defaulter-gen",
    "k8s.io/code-generator/cmd/informer-gen",
    "k8s.io/code-generator/cmd/lister-gen",
    "k8s.io/code-generator/cmd/openapi-gen",
    "k8s.io/gengo/args",
    "k8s.io/klog",
    "k8s.io/utils/exec",
    "sigs.k8s.io/controller-runtime/pkg/client",
  ]
  solver-name = "gps-cdcl"
  solver-version = 1<|MERGE_RESOLUTION|>--- conflicted
+++ resolved
@@ -295,22 +295,6 @@
   pruneopts = "UT"
   revision = "0be1b92a6df0e4f5cb0a5d15fb7f643d0ad93ce6"
   version = "v3.0.0"
-
-[[projects]]
-  branch = "master"
-  digest = "1:61ce832e5ac83f1ad6d545124b3a34dd7648cdca35abc4dd35c7af28baa1faac"
-  name = "github.com/rh-messaging/shipshape"
-  packages = [
-    "pkg/api/client/amqp",
-    "pkg/framework",
-    "pkg/framework/ginkgowrapper",
-    "pkg/framework/log",
-    "pkg/framework/operators",
-    "pkg/framework/qdrmanagement",
-    "pkg/framework/qdrmanagement/entities",
-  ]
-  pruneopts = "UT"
-  revision = "99b481bc493c277534fca594049bd1b120a6e03f"
 
 [[projects]]
   digest = "1:9424f440bba8f7508b69414634aef3b2b3a877e522d8a4624692412805407bb7"
@@ -742,17 +726,7 @@
     "github.com/onsi/ginkgo",
     "github.com/onsi/ginkgo/config",
     "github.com/onsi/gomega",
-<<<<<<< HEAD
-    "github.com/rh-messaging/shipshape/pkg/api/client/amqp",
-    "github.com/rh-messaging/shipshape/pkg/framework",
-    "github.com/rh-messaging/shipshape/pkg/framework/ginkgowrapper",
-    "github.com/rh-messaging/shipshape/pkg/framework/log",
-    "github.com/rh-messaging/shipshape/pkg/framework/operators",
-    "github.com/rh-messaging/shipshape/pkg/framework/qdrmanagement",
-    "github.com/rh-messaging/shipshape/pkg/framework/qdrmanagement/entities",
-=======
     "github.com/openshift/client-go/route/clientset/versioned",
->>>>>>> e79e43ff
     "k8s.io/api/apps/v1",
     "k8s.io/api/core/v1",
     "k8s.io/api/rbac/v1",
